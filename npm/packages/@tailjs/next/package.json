{
  "name": "@tailjs/next",
  "description": "tail.js NextJS integration.",
  "license": "LGPL3",
<<<<<<< HEAD
  "version": "0.36.1-canary.1",
=======
>>>>>>> 8f93142b
  "scripts": {
    "check": "tsc --noEmit",
    "build": "tsx ../../../build/rollup.ts",
    "build:watch": "pnpm run build -w",
    "dist": "tsx ../../../build/publish.ts",
    "dist:dry": "pnpm run dist --dry"
  },
  "dependencies": {
    "@tailjs/engine": "workspace:*",
    "@tailjs/node": "workspace:*",
    "@tailjs/react": "workspace:*"
  },
  "devDependencies": {
    "@types/node": ">=18.19.33",
    "@types/react": ">=18.3.3"
  },
  "bin": {
    "tailjs-init-next": "./dist/cli/tailjs-init-next.cjs"
  },
  "publishConfig": {
    "directory": "dist"
  },
  "peerDependencies": {
    "next": ">=13.0.0",
    "react": ">=18.3.1"
  },
  "main": "./dist/index.cjs",
  "module": "./dist/index.mjs",
  "types": "./dist/index.d.ts",
  "exports": {
    ".": {
      "import": {
        "types": "./dist/index.d.ts",
        "default": "./dist/index.mjs"
      },
      "require": {
        "types": "./dist/index.d.ts",
        "default": "./dist/index.cjs"
      }
    },
    "./server": {
      "import": {
        "types": "./dist/server/index.d.ts",
        "default": "./dist/server/index.mjs"
      },
      "require": {
        "types": "./dist/server/index.d.ts",
        "default": "./dist/server/index.cjs"
      }
    }
  }
}<|MERGE_RESOLUTION|>--- conflicted
+++ resolved
@@ -2,10 +2,6 @@
   "name": "@tailjs/next",
   "description": "tail.js NextJS integration.",
   "license": "LGPL3",
-<<<<<<< HEAD
-  "version": "0.36.1-canary.1",
-=======
->>>>>>> 8f93142b
   "scripts": {
     "check": "tsc --noEmit",
     "build": "tsx ../../../build/rollup.ts",
