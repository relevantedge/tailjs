--- conflicted
+++ resolved
@@ -2,10 +2,6 @@
   "name": "@tailjs/next",
   "description": "tail.js NextJS integration.",
   "license": "LGPL3",
-<<<<<<< HEAD
-  "version": "0.36.1-canary.1",
-=======
->>>>>>> 92aa2d2e
   "scripts": {
     "check": "tsc --noEmit",
     "build": "tsx ../../../build/rollup.ts",
